#!/usr/bin/env python

"""Slicer tool

    For more information run: slicer --help

    Author: Stefan Urbanek <stefan.urbanek@gmail.com>
    Date: 2011-01
"""

import json
import argparse
import sys
import cubes
import cubes.server
import ConfigParser
import shlex
from cubes.common import MissingPackageError, create_logger
from cubes.errors import CubesError
from cubes.providers import read_model_metadata, write_model_metadata_bundle
from collections import OrderedDict

def validate_model(args):
    """docstring for validate_model"""
    raise NotImplementedError("Temporarily disabled.")

    print("loading model %s" % args.model)

    try:
        model = cubes.load_model(args.model)
    except cubes.ModelError as e:
        print("error: model loading failed because of model file error: %s" % e)
        exit(1)

    if args.translation:
        print("translating using %s" % args.translation)
        handle = open(args.translation)
        translation = json.load(handle)
        handle.close
        model.localize(translation)
    print("model locale: %s" % model.locale)


    print("-------------------------")
    print("cubes: %d" % len(model.cubes))
    for cube_name, cube in model.cubes.items():
        print("    %s" % cube_name)

    print("dimensions: %d" % len(model.dimensions))
    for dim in model.dimensions:
        print("    %s" % dim.name)

    print("-------------------------")
    error_count = 0
    warning_count = 0
    default_count = 0
    try:
        results = model.validate()
    except CubesError as e:
        results = [["error", "Can not validate model: %s" % str(e)]]
    show_warnings = args.show_warnings
    show_defaults = args.show_defaults

    if not results:
        print("model is valid")
    else:
        print("\nvalidation results:\n")
        for result in results:
            display = True
            if result[0] == "error":
                error_count += 1
            elif result[0] == "warning":
                warning_count += 1
                display = show_warnings
            elif result[0] == "default":
                display = show_defaults
                default_count += 1
            if display:
                print("%s: %s" % result)

    if error_count == 0:
        if warning_count == 0:
            if default_count == 0:
                message = "model can be used"
            else:
                message = "model can be used, make sure that defaults reflect reality"
        else:
            message = "not recommended to use the model, some issues might emerge"
    else:
        message = "model can not be used"

    print("\ndefaults used: %d" % default_count)
    print("%d errors, %d warnings: %s" % (error_count, warning_count, message))
    if error_count > 0:
        exit(1)

def convert_model(args):
    raise NotImplementedError("Temporarily disabled.")

    path = args.target

    workspace = Workspace()
    for model in args.models:
        workspace.add_model(model)

    if args.format == "bundle":
        if os.path.exists(path):
            if not os.path.isdir(path):
                raise CubesError("Target exists and is a file, "
                                 "can not replace")
            elif not os.path.exists(os.path.join(path, "model.json")):
                raise CubesError("Target is not a model directory, "
                                    "can not replace.")
            if args.force:
                shutil.rmtree(path)
            else:
                raise CubesError("Target already exists. "
                                    "Remove it or use --force.")
        cubes.write_model_bundle(model, args.target)

    elif args.format == "json":
        info = model.to_dict(target="origin")
        if not path:
            print json.dumps(info)
        else:
            with open(path, "w") as f:
                json.dump(info, f)

def merge_model(args):
    # For more information, read Workspace.add_model() and Workspace.model()

    master_model = OrderedDict()
    master_model["__comment"] = "This is a master model. Do not edit."
    master_model["__is_master"] = True

    models = []
    for model in args.models:
        models.append(read_model_metadata(model))

    master_model["parts"] = models

    if not args.target:
        print json.dumps(master_model)
    else:
        with open(args.target, "w") as f:
            json.dump(master_model, f)

def model_to_json(args):
    raise NotImplementedError("Temporarily disabled.")

def update_locale(args):
    raise NotImplementedError("update of localizable dictionary is not yet implemented")

def extract_locale(args):
    raise NotImplementedError("Temporarily disabled.")
    """docstring for validate_model"""
    model = cubes.model_from_path(args.model)
    print json.dumps(model.localizable_dictionary())

def translate_model(args):
    raise NotImplementedError("Temporarily disabled.")
    model = cubes.model_from_path(args.model)
    trans_path = args.translation

    with open(trans_path) as f:
        trans_dict = json.load(f)

    model = model.localize(trans_dict)
    dump_model(model)

def dump_model(model):
    print json.dumps(model.to_dict(with_mappings=True))

def read_config(cfg):
    """Read the configuration file."""
    config = ConfigParser.SafeConfigParser()
    try:
        config.read(args.config)
    except Exception as e:
        raise Exception("Unable to load config: %s" % e)

    return config

def generate_ddl(args):
    raise NotImplementedError("Temporarily disabled.")
    model = cubes.load_model(args.model)

    if args.backend:
        backend = cubes.workspace.get_backend(args.backend)
    else:
        backend = cubes.backends.sql.browser

    ddl = backend.ddl_for_model(args.url, model, fact_prefix=args.fact_prefix,
                        dimension_prefix=args.dimension_prefix)

    print ddl

def run_server(args):
    """Run Slicer HTTP server."""
    config = read_config(args.config)

    # Load extensions

    if config.has_option("server", "modules"):
        modules = shlex.split(config.get("server", "modules"))
        for module in modules:
            e = __import__(module)

<<<<<<< HEAD
    cubes.server.run_server(config)
=======
    cubes.server.run_server(config, debug=args.debug)
>>>>>>> 1d2fc8ee

def run_test(args):
    """Run test of Slicer HTTP server configuration."""
    raise NotImplementedError("Temporarily disabled.")
    config = read_config(args.config)
    workspace = Workspace(config)

    results = workspace.validate_model()
    if results:
        print("\nvalidation results:\n")
        for result in results:
            print("%s: %s" % (result[0], result[1]) )
    else:
        print("model test was successful")

def denormalize(args):
    raise NotImplementedError("Temporarily disabled.")
    cube_list = args.cube
    config = read_config(args.config)

    workspace = Workspace(config)

    model = workspace.model

    if not cube_list:
        cube_list = [cube.name for cube in model.cubes.values()]

    view_schema = args.schema # or workspace.options.get("denormalized_view_schema")
    view_prefix = args.prefix or workspace.options.get("denormalized_view_prefix")

    for cube_name in cube_list:
        cube = model.cube(cube_name)

        view_name = view_prefix + cube_name if view_prefix else cube_name

        print("denormalizing cube '%s' into '%s'" % (cube_name, view_name))

        workspace.create_denormalized_view(cube, view_name,
                                            materialize=args.materialize,
                                            replace=args.replace,
                                            create_index=args.index,
                                            keys_only=False,
                                            schema=view_schema)

def convert_model(args):
    path = args.target
    model = read_model_metadata(args.model)

    if args.format == "json":
        if not path:
            print json.dumps(model, indent=4)
        else:
            with open(path, "w") as f:
                json.dump(model, f, indent=4)
    elif args.format == "bundle":
        write_model_metadata_bundle(path, model, replace=args.force)

################################################################################
# Main code

parser = argparse.ArgumentParser(description='Cubes tool')
subparsers = parser.add_subparsers(title='commands')
parser.add_argument('--cubes-debug',
                    dest='cubes_debug', action='store_true', default=False,
                            help='internal cubes debugging')

################################################################################
# Command: valdate_model

model_parser = subparsers.add_parser('model', help="logical model validation, translation, conversion")
model_subparsers = model_parser.add_subparsers(title='model commands',
                            help='additional model help')

parser_validate = model_subparsers.add_parser('validate',
                            help="validate model and print validation report")

parser_validate.add_argument('-d', '--defaults',
                            dest='show_defaults', action='store_true', default=False,
                            help='show defaults')
parser_validate.add_argument('-w', '--no-warnings',
                            dest='show_warnings', action='store_false', default=True,
                            help='disable warnings')
parser_validate.add_argument('-t', '--translation',
                            dest='translation',
                            help='model translation file')
parser_validate.add_argument('model', help='model reference - can be a local file path or URL')
parser_validate.set_defaults(func=validate_model)


################################################################################
# Command: translate_model

subparser = model_subparsers.add_parser('translate', help="translate model")
subparser.add_argument('model', help='model file or URL')
subparser.add_argument('translation', help='translation file or URL')
subparser.set_defaults(func=translate_model)

################################################################################
# Command: model_to_json

subparser = model_subparsers.add_parser('json')
subparser.add_argument('models', nargs='+', help='one or more model references - can be local file paths or URL')
subparser.add_argument('target', nargs='?', help='optional target path to write json model to')
subparser.set_defaults(func=merge_model)

################################################################################
# Command: merge

subparser = model_subparsers.add_parser('merge')
subparser.add_argument('models', nargs='+', help='one or more model references - can be local file paths or URL')
subparser.add_argument('target', help='target output path', nargs='?', default=None)
subparser.set_defaults(func=merge_model)

################################################################################
# Command: convert

subparser = model_subparsers.add_parser('convert')
subparser.add_argument('--format',
                            dest='format',
                            choices=('json', 'bundle'),
                            default='json',
                            help='output model format')
subparser.add_argument('--force',
                            dest='force', action='store_true', default=False,
                            help='replace existing model bundle')
subparser.add_argument('model', help='model reference - can be a path or URL')
subparser.add_argument('target', help='target output path', nargs='?', default=None)
subparser.set_defaults(func=convert_model)

################################################################################
# Command: extract_locale

subparser = model_subparsers.add_parser('extract_locale', help="extract model localization dictionary")
subparser.add_argument('model', help='model reference - can be a local file path or URL')
subparser.set_defaults(func=extract_locale)

################################################################################
# Command: update_locale

subparser = model_subparsers.add_parser('update_locale', help="update model localization dictionary")
subparser.add_argument('model', help='model reference - can be a local file path or URL')
subparser.add_argument('translation', help='translation file or URL')
subparser.set_defaults(func=update_locale)

################################################################################
# Command: serve

subparser = subparsers.add_parser('serve', help="run slicer server")
subparser.add_argument('config', help='server confuguration .ini file')
subparser.set_defaults(func=run_server)

subparser.add_argument('--debug',
                            dest='debug', action='store_true', default=False,
                            help="Run the server in debug mode")

################################################################################
# Command: serve

subparser = subparsers.add_parser('test', help="test the configuration and model with backend")
subparser.add_argument('config', help='server confuguration .ini file')
subparser.set_defaults(func=run_test)

################################################################################
# Command: denormalize

subparser = subparsers.add_parser('denormalize',
                                  help="create denormalized view(s) using SQL star backend")
subparser.add_argument('config', help='slicer confuguration .ini file')
subparser.add_argument('-p', '--prefix',
                            dest='prefix',
                            help='prefix for denormalized views (overrides config value)')
subparser.add_argument('-f', '--force',
                            dest='replace', action='store_true', default=False,
                            help='replace existing views')
subparser.add_argument('-m', '--materialize',
                            dest='materialize', action='store_true', default=False,
                            help='create materialized view (table)')
subparser.add_argument('-i', '--index',
                            dest='index', action='store_true', default=False,
                            help='create index for key attributes')
subparser.add_argument('-s', '--schema',
                            dest='schema',
                            help='target view schema (overrides config value)')
subparser.add_argument('-c', '--cube',
                            dest='cube', action='append',
                            help='cube(s) to be denormalized, if not specified then all in the model')
subparser.set_defaults(func=denormalize)

################################################################################
# Command: ddl

subparser = subparsers.add_parser('ddl', help="generate DDL of star schema, based on logical model (works only for SQL backend)")
subparser.add_argument('url', help='SQL database connection URL')
subparser.add_argument('model', help='model reference - can be a local file path or URL')
subparser.add_argument('--dimension-prefix',
                            dest='dimension_prefix',
                            help='prefix for dimension tables')
subparser.add_argument('--fact-prefix',
                            dest='fact_prefix',
                            default="",
                            help='prefix for fact tables')
subparser.add_argument('--backend',
                            dest='backend',
                            help='backend name (currently limited only to SQL backends)')
subparser.set_defaults(func=generate_ddl)

args = parser.parse_args(sys.argv[1:])

if args.cubes_debug:
    args.func(args)
else:
    try:
        args.func(args)
    except CubesError as e:
        sys.stderr.write("ERROR: %s\n" % e)
        exit(1)
    except MissingPackageError as e:
        sys.stderr.write("MISSING PACKAGE ERROR: %s\n" % e)
        exit(2)
<|MERGE_RESOLUTION|>--- conflicted
+++ resolved
@@ -206,11 +206,63 @@
         for module in modules:
             e = __import__(module)
 
-<<<<<<< HEAD
-    cubes.server.run_server(config)
-=======
     cubes.server.run_server(config, debug=args.debug)
->>>>>>> 1d2fc8ee
+
+def run_test(args):
+    """Run test of Slicer HTTP server configuration."""
+    raise NotImplementedError("Temporarily disabled.")
+    config = read_config(args.config)
+    workspace = Workspace(config)
+
+    results = workspace.validate_model()
+    if results:
+        print("\nvalidation results:\n")
+        for result in results:
+            print("%s: %s" % (result[0], result[1]) )
+    else:
+        print("model test was successful")
+
+def denormalize(args):
+    raise NotImplementedError("Temporarily disabled.")
+    cube_list = args.cube
+    config = read_config(args.config)
+
+    workspace = Workspace(config)
+
+    model = workspace.model
+
+    if not cube_list:
+        cube_list = [cube.name for cube in model.cubes.values()]
+
+    view_schema = args.schema # or workspace.options.get("denormalized_view_schema")
+    view_prefix = args.prefix or workspace.options.get("denormalized_view_prefix")
+
+    for cube_name in cube_list:
+        cube = model.cube(cube_name)
+
+        view_name = view_prefix + cube_name if view_prefix else cube_name
+
+        print("denormalizing cube '%s' into '%s'" % (cube_name, view_name))
+
+        workspace.create_denormalized_view(cube, view_name,
+                                            materialize=args.materialize,
+                                            replace=args.replace,
+                                            create_index=args.index,
+                                            keys_only=False,
+                                            schema=view_schema)
+
+def convert_model(args):
+    path = args.target
+    model = read_model_metadata(args.model)
+
+    if args.format == "json":
+        if not path:
+            print json.dumps(model, indent=4)
+        else:
+            with open(path, "w") as f:
+                json.dump(model, f, indent=4)
+    elif args.format == "bundle":
+        write_model_metadata_bundle(path, model, replace=args.force)
 
 def run_test(args):
     """Run test of Slicer HTTP server configuration."""
