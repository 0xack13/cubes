--- conflicted
+++ resolved
@@ -180,12 +180,8 @@
 
         try:
             response = action(**params)
-<<<<<<< HEAD
-            response.headers.add("Access-Control-Allow-Origin", "*")
         except cubes.MissingObjectError as e:
             raise NotFoundError(e.name, message=str(e))
-=======
->>>>>>> 9da6dda8
         except cubes.UserError as e:
             if self.debug_exceptions:
                 raise
