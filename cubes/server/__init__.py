<<<<<<< HEAD
from common import API_VERSION

try:
    from werkzeug import __version__ as werkzeug_version
    from slicer import Slicer, run_server, create_server

except ImportError:
    from cubes.common import MissingPackage
    _missing = MissingPackage("werkzeug", "Slicer server")
    Slicer = _missing
    run_server = _missing
    create_server = _missing

__all__ = (
    "Slicer",
    "run_server",
    "create_server",
    "API_VERSION"
)
=======
from .blueprint import slicer, API_VERSION
from .base import run_server, create_server
from .auth import Authenticator, NotAuthenticated
>>>>>>> 96d588f0
<|MERGE_RESOLUTION|>--- conflicted
+++ resolved
@@ -1,25 +1,3 @@
-<<<<<<< HEAD
-from common import API_VERSION
-
-try:
-    from werkzeug import __version__ as werkzeug_version
-    from slicer import Slicer, run_server, create_server
-
-except ImportError:
-    from cubes.common import MissingPackage
-    _missing = MissingPackage("werkzeug", "Slicer server")
-    Slicer = _missing
-    run_server = _missing
-    create_server = _missing
-
-__all__ = (
-    "Slicer",
-    "run_server",
-    "create_server",
-    "API_VERSION"
-)
-=======
 from .blueprint import slicer, API_VERSION
 from .base import run_server, create_server
-from .auth import Authenticator, NotAuthenticated
->>>>>>> 96d588f0
+from .auth import Authenticator, NotAuthenticated