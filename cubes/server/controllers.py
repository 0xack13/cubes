--- conflicted
+++ resolved
@@ -336,10 +336,7 @@
         elif header_type == "labels":
             attrs = []
             for l in result.labels:
-<<<<<<< HEAD
-=======
                 # TODO: add a little bit of polish to this
->>>>>>> f0d984b1
                 if l == SPLIT_DIMENSION_NAME:
                     header.append('Matches Filters')
                 else:
