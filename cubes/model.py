--- conflicted
+++ resolved
@@ -2,15 +2,9 @@
 """Logical model."""
 
 import copy
-<<<<<<< HEAD
-
-from collections import OrderedDict
-
-=======
 
 from collections import OrderedDict, defaultdict
 
->>>>>>> 96d588f0
 from .common import IgnoringDictionary, get_logger, to_label
 from .common import assert_instance, assert_all_instances
 from .errors import *
@@ -33,15 +27,7 @@
     "create_attribute",
     "create_measure",
     "create_measure_aggregate",
-<<<<<<< HEAD
-    "attribute_list",
-
-    # FIXME: depreciated. affected: formatter.py
-    "split_aggregate_ref",
-    "aggregate_ref",
-=======
     "attribute_list"
->>>>>>> 96d588f0
 ]
 
 
@@ -727,12 +713,8 @@
 
         return result
 
-<<<<<<< HEAD
-    def to_dict(self, expand_dimensions=False, with_mappings=True, **options):
-=======
     def to_dict(self, expand_dimensions=False, with_mappings=True,
                 hierarchy_limits=None, **options):
->>>>>>> 96d588f0
         """Convert to a dictionary. If `with_mappings` is ``True`` (which is
         default) then `joins`, `mappings`, `fact` and `options` are included.
         Should be set to ``False`` when returning a dictionary that will be
@@ -759,9 +741,6 @@
         out["details"] = details
 
         if expand_dimensions:
-<<<<<<< HEAD
-            dims = [dim.to_dict() for dim in self.dimensions]
-=======
             limits = defaultdict(dict)
             if hierarchy_limits:
                 # Convert from (dim,hier,level) to a dict
@@ -775,7 +754,6 @@
                 info = dim.to_dict(hierarchy_limits=limit)
                 dims.append(info)
 
->>>>>>> 96d588f0
         else:
             dims = [dim.name for dim in self.dimensions]
 
@@ -892,11 +870,8 @@
     Cube dimension.
 
     """
-<<<<<<< HEAD
-=======
     special_roles = ["time"]
 
->>>>>>> 96d588f0
     def __init__(self, name, levels, hierarchies=None,
                  default_hierarchy_name=None, label=None, description=None,
                  info=None, role=None, cardinality=None, **desc):
@@ -916,11 +891,7 @@
         * `info` - custom information dictionary, might be used to store
           application/front-end specific information (icon, color, ...)
         * `role` – one of recognized special dimension types. Currently
-<<<<<<< HEAD
-          supported is only ``date``.
-=======
           supported is only ``time``.
->>>>>>> 96d588f0
         * `cardinality` – cardinality of the dimension members. Used
           optionally by the backends for load protection and frontends for
           better auto-generated front-ends. See :class:`Level` for more
@@ -1040,7 +1011,6 @@
                                (obj, self.name))
             return self._levels[obj]
         elif isinstance(obj, Level):
-<<<<<<< HEAD
             return obj
         else:
             raise ValueError("Unknown level object %s (should be a string "
@@ -1060,27 +1030,6 @@
         elif isinstance(obj, Hierarchy):
             return obj
         else:
-=======
-            return obj
-        else:
-            raise ValueError("Unknown level object %s (should be a string "
-                             "or Level)" % obj)
-
-    def hierarchy(self, obj=None):
-        """Get hierarchy object either by name or as `Hierarchy`. If `obj` is
-        ``None`` then default hierarchy is returned."""
-
-        if obj is None:
-            return self._default_hierarchy()
-        if isinstance(obj, basestring):
-            if obj not in self.hierarchies:
-                raise ModelError("No hierarchy %s in dimension %s" %
-                                 (obj, self.name))
-            return self.hierarchies[obj]
-        elif isinstance(obj, Hierarchy):
-            return obj
-        else:
->>>>>>> 96d588f0
             raise ValueError("Unknown hierarchy object %s (should be a "
                              "string or Hierarchy instance)" % obj)
 
@@ -1143,7 +1092,6 @@
     def key_attributes(self):
         """Return all dimension key attributes, regardless of hierarchy. Order
         is not guaranteed, use a hierarchy to have known order."""
-<<<<<<< HEAD
 
         return [level.key for level in self._levels.values()]
 
@@ -1155,25 +1103,9 @@
 
         return list(self._attributes.values())
 
-    def to_dict(self, **options):
-        """Return dictionary representation of the dimension"""
-
-=======
-
-        return [level.key for level in self._levels.values()]
-
-    @property
-    def all_attributes(self):
-        """Return all dimension attributes regardless of hierarchy. Order is
-        not guaranteed, use :meth:`cubes.Hierarchy.all_attributes` to get
-        known order. Order of attributes within level is preserved."""
-
-        return list(self._attributes.values())
-
     def to_dict(self, hierarchy_limits=None, **options):
         """Return dictionary representation of the dimension"""
 
->>>>>>> 96d588f0
         out = IgnoringDictionary()
         out["name"] = self.name
         out["info"] = self.info
@@ -1185,12 +1117,6 @@
             out["label"] = self.label or to_label(self.name)
         else:
             out["label"] = self.label
-<<<<<<< HEAD
-
-        out["levels"] = [level.to_dict(**options) for level in self.levels]
-        out["hierarchies"] = [hier.to_dict(**options) for hier in
-                                                    self.hierarchies.values()]
-=======
 
         out["levels"] = [level.to_dict(**options) for level in self.levels]
 
@@ -1211,7 +1137,6 @@
                 hierarchies.append(hierarchy.to_dict(**options))
 
         out["hierarchies"] = hierarchies
->>>>>>> 96d588f0
 
         # Use only for reading, during initialization these keys are ignored,
         # as they are derived
@@ -1409,13 +1334,10 @@
         return self._levels.values()
 
     @property
-<<<<<<< HEAD
-=======
     def level_names(self):
         return self._levels.keys()
 
     @property
->>>>>>> 96d588f0
     def levels_dict(self):
         if not self._levels:
             self._set_levels(self._level_refs)
@@ -1439,7 +1361,6 @@
 
     def __len__(self):
         return len(self.levels)
-<<<<<<< HEAD
 
     def __getitem__(self, item):
         return self.levels[item]
@@ -1453,21 +1374,6 @@
         """Returns levels for given path. If path is longer than hierarchy
         levels, `cubes.ArgumentError` exception is raised"""
 
-=======
-
-    def __getitem__(self, item):
-        return self.levels[item]
-
-    def __contains__(self, item):
-        if item in self.levels:
-            return True
-        return item in [level.name for level in self.levels]
-
-    def levels_for_path(self, path, drilldown=False):
-        """Returns levels for given path. If path is longer than hierarchy
-        levels, `cubes.ArgumentError` exception is raised"""
-
->>>>>>> 96d588f0
         depth = 0 if not path else len(path)
         return self.levels_for_depth(depth, drilldown)
 
@@ -1489,17 +1395,10 @@
         """Returns next level in hierarchy after `level`. If `level` is last
         level, returns ``None``. If `level` is ``None``, then the first level
         is returned."""
-<<<<<<< HEAD
 
         if not level:
             return self.levels[0]
 
-=======
-
-        if not level:
-            return self.levels[0]
-
->>>>>>> 96d588f0
         index = self.levels_dict.keys().index(str(level))
         if index + 1 >= len(self.levels):
             return None
@@ -1509,17 +1408,10 @@
     def previous_level(self, level):
         """Returns previous level in hierarchy after `level`. If `level` is
         first level or ``None``, returns ``None``"""
-<<<<<<< HEAD
 
         if level is None:
             return None
 
-=======
-
-        if level is None:
-            return None
-
->>>>>>> 96d588f0
         index = self.levels_dict.keys().index(str(level))
         if index == 0:
             return None
@@ -1570,7 +1462,6 @@
         """Returns True if path is base path for the hierarchy. Base path is a
         path where there are no more levels to be added - no drill down
         possible."""
-<<<<<<< HEAD
 
         return path is not None and len(path) == len(self.levels)
 
@@ -1589,28 +1480,7 @@
 
         return attributes
 
-    def to_dict(self, **options):
-=======
-
-        return path is not None and len(path) == len(self.levels)
-
-    def key_attributes(self):
-        """Return all dimension key attributes as a single list."""
-
-        return [level.key for level in self.levels]
-
-    @property
-    def all_attributes(self):
-        """Return all dimension attributes as a single list."""
-
-        attributes = []
-        for level in self.levels:
-            attributes.extend(level.attributes)
-
-        return attributes
-
     def to_dict(self, depth=None, **options):
->>>>>>> 96d588f0
         """Convert to dictionary. Keys:
 
         * `name`: hierarchy name
@@ -1620,10 +1490,6 @@
         """
 
         out = IgnoringDictionary()
-<<<<<<< HEAD
-        out["name"] = self.name
-        out["levels"] = [str(l) for l in self.levels]
-=======
 
         out["name"] = self.name
         levels = [str(l) for l in self.levels]
@@ -1632,7 +1498,6 @@
             out["levels"] = levels[0:depth]
         else:
             out["levels"] = levels
->>>>>>> 96d588f0
         out["info"] = self.info
 
         if options.get("create_label"):
@@ -2559,11 +2424,8 @@
                 new_metadata['info'] = metadata['info']
             if "label" in metadata:
                 new_metadata['label'] = metadata["label"]
-<<<<<<< HEAD
-=======
             if "role" in metadata:
                 new_metadata['role'] = metadata["role"]
->>>>>>> 96d588f0
 
             metadata = new_metadata
 
@@ -2633,42 +2495,5 @@
 
     if hasattr(obj, "description"):
         locale["description"] = obj.description
-<<<<<<< HEAD
 
     return locale
-
-
-def aggregate_ref(measure, aggregate):
-    """Creates a reference string for measure aggregate. Current
-    implementation joins the measure name and aggregate name with an
-    underscore character `'_'`. Use this method in in a backend to create
-    valid aggregate reference. See also `split_aggregate_ref()`"""
-
-    return "%s_%s" % (measure, aggregate)
-
-
-def split_aggregate_ref(measure):
-    """Splits aggregate measure reference into measure name and aggregate
-    name. Use this method in presenters to correctly get measure name and
-    aggregate name from aggregate reference that was created by
-    `aggregate_ref()` function.
-    """
-
-    measure = str(measure)
-
-    r = measure.rfind("_")
-
-    if r == -1 or r >= len(measure) - 1:
-        if r == -1:
-            meaning = measure + "_sum"
-        else:
-            meaning = measure + "sum"
-
-        raise ArgumentError("Invalid aggregate reference '%s'. "
-                            "Did you mean '%s'?" % (measure, meaning))
-
-    return (measure[:r], measure[r + 1:])
-=======
-
-    return locale
->>>>>>> 96d588f0
