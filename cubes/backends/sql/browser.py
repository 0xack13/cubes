--- conflicted
+++ resolved
@@ -90,7 +90,6 @@
 
         self.connectable = store.connectable
         self.metadata = store.metadata or sqlalchemy.MetaData(bind=self.connectable)
-<<<<<<< HEAD
 
         # Options
         # -------
@@ -102,19 +101,6 @@
         the_options.update(options)
         options = the_options
 
-=======
-
-        # Options
-        # -------
-
-        # TODO this should be done in the store
-        # merge options
-        the_options = {}
-        the_options.update(store.options)
-        the_options.update(options)
-        options = the_options
-
->>>>>>> 96d588f0
         self.include_summary = options.get("include_summary", True)
         self.include_cell_count = options.get("include_cell_count", True)
         self.safe_labels = options.get("safe_labels", False)
@@ -173,12 +159,7 @@
 
         builder.fact(key_value)
 
-<<<<<<< HEAD
-        cursor = self.execute_statement(builder.statement,
-                                        "facts")
-=======
         cursor = self.execute_statement(builder.statement, "facts")
->>>>>>> 96d588f0
         row = cursor.fetchone()
 
         if row:
@@ -209,90 +190,6 @@
         builder.paginate(page, page_size)
         order = self.prepare_order(order, is_aggregate=False)
         builder.order(order)
-<<<<<<< HEAD
-
-        cursor = self.execute_statement(builder.statement,
-                                        "facts")
-
-        return ResultIterator(cursor, builder.labels)
-
-    def members(self, cell, dimension, depth=None, hierarchy=None, page=None,
-                page_size=None, order=None, **options):
-        """Return values for `dimension` with level depth `depth`. If `depth`
-        is ``None``, all levels are returned.
-
-        Number of database queries: 1.
-        """
-
-        raise NotImplementedError
-
-        dimension = self.cube.dimension(dimension)
-        hierarchy = dimension.hierarchy(hierarchy)
-
-        levels = hierarchy.levels
-
-        if depth == 0:
-            raise ArgumentError("Depth for dimension values should not be 0")
-        elif depth is not None:
-            levels = levels[0:depth]
-
-        # TODO: this might unnecessarily add fact table as well, there might
-        #       be cases where we do not want that (hm, might be? really? note
-        #       the cell)
-
-        attributes = []
-        for level in levels:
-            attributes.extend(level.attributes)
-
-        cond = self.condition_for_cell(cell)
-
-        statement = self.denormalized_statement(attributes=attributes,
-                                                        include_fact_key=False,
-                                                        condition_attributes=
-                                                        cond.attributes)
-        if cond.condition is not None:
-            statement = statement.where(cond.condition)
-
-        statement = self.paginated_statement(statement, page, page_size)
-        order_levels = [(dimension, hierarchy, levels)]
-        statement = self.ordered_statement(statement, order,
-                                                   order_levels)
-
-        group_by = [self.column(attr) for attr in attributes]
-        statement = statement.group_by(*group_by)
-
-        if self.debug:
-            self.logger.info("dimension members SQL:\n%s" % statement)
-
-        result = self.connectable.execute(statement)
-        labels = self.logical_labels(statement.columns)
-
-        return ResultIterator(result, labels)
-
-    def path_details(self, dimension, path, hierarchy=None):
-        """Returns details for `path` in `dimension`. Can be used for
-        multi-dimensional "breadcrumbs" in a used interface.
-
-        Number of SQL queries: 1.
-        """
-        statement = self.detail_statement(dimension, path, hierarchy)
-        labels = self.logical_labels(statement.columns)
-
-        if self.debug:
-            self.logger.info("path details SQL:\n%s" % statement)
-
-        cursor = self.connectable.execute(statement)
-        row = cursor.fetchone()
-
-        if row:
-            record = dict(zip(labels, row))
-        else:
-            record = None
-
-        cursor.close()
-
-        return record
-=======
 
         cursor = self.execute_statement(builder.statement,
                                         "facts")
@@ -364,7 +261,6 @@
             member = None
 
         return member
->>>>>>> 96d588f0
 
     def execute_statement(self, statement, label=None):
         """Execute the `statement`, optionally log it. Returns the result
@@ -526,42 +422,6 @@
 
         return function
 
-<<<<<<< HEAD
-    def detail_statement(self, dimension, path, hierarchy=None):
-        """Returns statement for dimension details. `attributes` should be a
-        list of attributes from one dimension that is one branch
-        (master-detail) of a star/snowflake."""
-
-        dimension = self.cube.dimension(dimension)
-        hierarchy = dimension.hierarchy(hierarchy)
-        attributes = hierarchy.all_attributes
-
-        product = self.join_expression_for_attributes(attributes,
-                                                        include_fact=False)
-        expression = product.expression
-
-        columns = self.columns(attributes)
-        select = sql.expression.select(columns,
-                                       from_obj=expression,
-                                       use_labels=True)
-
-        cond = self.condition_for_point(dimension, path, hierarchy)
-        select = select.where(cond.condition)
-
-        return select
-
-    def fact_statement(self, key_value):
-        """Return a statement for selecting a single fact based on `key_value`"""
-
-        key_column = self.fact_table.c[self.fact_key]
-
-        statement = self.denormalized_statement()
-        statement = statement.where(condition)
-
-        return statement
-
-=======
->>>>>>> 96d588f0
     def _log_statement(self, statement, label=None):
         label = "SQL(%s):" % label if label else "SQL:"
         self.logger.debug("%s\n%s\n" % (label, str(statement)))
@@ -611,17 +471,10 @@
                 issues.append(("join", "duplicate detail table %s" % detail_table, join))
             else:
                 aliases.add(detail_alias)
-<<<<<<< HEAD
 
             detail_table = (join.detail.schema, join.detail.table)
             alias_map[detail_alias] = detail_table
 
-=======
-
-            detail_table = (join.detail.schema, join.detail.table)
-            alias_map[detail_alias] = detail_table
-
->>>>>>> 96d588f0
             if detail_table in tables and not join.alias:
                 issues.append(("join", "duplicate detail table %s (no alias specified)" % detail_table, join))
             else:
